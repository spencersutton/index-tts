--- conflicted
+++ resolved
@@ -38,11 +38,7 @@
 class IndexTTS2:
     def __init__(
             self, cfg_path="checkpoints/config.yaml", model_dir="checkpoints", use_fp16=False, device=None,
-<<<<<<< HEAD
-            use_cuda_kernel=None,use_deepspeed=False, use_accel=False
-=======
-            use_cuda_kernel=None,use_deepspeed=False, use_torch_compile=False
->>>>>>> e42480ce
+            use_cuda_kernel=None,use_deepspeed=False, use_accel=False, use_torch_compile=False
     ):
         """
         Args:
@@ -52,11 +48,8 @@
             device (str): device to use (e.g., 'cuda:0', 'cpu'). If None, it will be set automatically based on the availability of CUDA or MPS.
             use_cuda_kernel (None | bool): whether to use BigVGan custom fused activation CUDA kernel, only for CUDA device.
             use_deepspeed (bool): whether to use DeepSpeed or not.
-<<<<<<< HEAD
             use_accel (bool): whether to use acceleration engine for GPT2 or not.
-=======
             use_torch_compile (bool): whether to use torch.compile for optimization or not.
->>>>>>> e42480ce
         """
         if device is not None:
             self.device = device
@@ -84,11 +77,8 @@
         self.model_dir = model_dir
         self.dtype = torch.float16 if self.use_fp16 else None
         self.stop_mel_token = self.cfg.gpt.stop_mel_token
-<<<<<<< HEAD
         self.use_accel = use_accel
-=======
         self.use_torch_compile = use_torch_compile
->>>>>>> e42480ce
 
         self.qwen_emo = QwenEmotion(os.path.join(self.model_dir, self.cfg.qwen_emo_path))
 
